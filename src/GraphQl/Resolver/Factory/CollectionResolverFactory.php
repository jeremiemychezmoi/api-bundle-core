--- conflicted
+++ resolved
@@ -126,15 +126,8 @@
 
             $data = ['totalCount' => 0., 'edges' => [], 'pageInfo' => ['startCursor' => null, 'endCursor' => null, 'hasNextPage' => false, 'hasPreviousPage' => false]];
 
-<<<<<<< HEAD
-            if ($totalItems > 0) {
-=======
             $data = ['totalCount' => 0.0, 'edges' => [], 'pageInfo' => ['endCursor' => null, 'hasNextPage' => false]];
             if ($collection instanceof PaginatorInterface && ($totalItems = $collection->getTotalItems()) > 0) {
-                $nbPageItems = $collection->count();
-                $data['pageInfo']['endCursor'] = base64_encode((string) ($offset + $nbPageItems - 1));
-                $data['pageInfo']['hasNextPage'] = $collection->getCurrentPage() !== $collection->getLastPage() && (float) $nbPageItems === $collection->getItemsPerPage();
->>>>>>> 37c6152a
                 $data['totalCount'] = $totalItems;
                 $data['pageInfo']['startCursor'] = base64_encode((string) $offset);
                 $data['pageInfo']['endCursor'] = base64_encode((string) ($offset + $nbPageItems - 1));
