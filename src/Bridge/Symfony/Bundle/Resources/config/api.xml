--- conflicted
+++ resolved
@@ -58,12 +58,8 @@
             <argument type="service" id="api_platform.router" />
             <argument type="service" id="api_platform.property_accessor" />
             <argument type="service" id="api_platform.identifiers_extractor.cached" />
-<<<<<<< HEAD
-            <argument type="service" id="api_platform.identifier.denormalizer" />
-            <argument type="service" id="api_platform.subresource_data_provider" />
-=======
             <argument type="service" id="api_platform.subresource_data_provider" on-invalid="ignore" />
->>>>>>> c99a1484
+            <argument type="service" id="api_platform.identifier.denormalizer" on-invalid="ignore" />
         </service>
         <service id="ApiPlatform\Core\Api\IriConverterInterface" alias="api_platform.iri_converter" />
 
