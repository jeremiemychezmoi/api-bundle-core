<?php

/*
 * This file is part of the API Platform project.
 *
 * (c) Kévin Dunglas <dunglas@gmail.com>
 *
 * For the full copyright and license information, please view the LICENSE
 * file that was distributed with this source code.
 */

declare(strict_types=1);

namespace ApiPlatform\Core\Bridge\Doctrine\Orm\Extension;

use ApiPlatform\Core\Bridge\Doctrine\Orm\Util\EagerLoadingTrait;
use ApiPlatform\Core\Bridge\Doctrine\Orm\Util\QueryNameGeneratorInterface;
use ApiPlatform\Core\Exception\InvalidArgumentException;
use ApiPlatform\Core\Exception\PropertyNotFoundException;
use ApiPlatform\Core\Exception\ResourceClassNotFoundException;
use ApiPlatform\Core\Exception\RuntimeException;
use ApiPlatform\Core\Metadata\Property\Factory\PropertyMetadataFactoryInterface;
use ApiPlatform\Core\Metadata\Property\Factory\PropertyNameCollectionFactoryInterface;
use ApiPlatform\Core\Metadata\Resource\Factory\ResourceMetadataFactoryInterface;
use ApiPlatform\Core\Serializer\SerializerContextBuilderInterface;
use Doctrine\ORM\Mapping\ClassMetadataInfo;
use Doctrine\ORM\QueryBuilder;
use Symfony\Component\HttpFoundation\RequestStack;
use Symfony\Component\Serializer\Mapping\Factory\ClassMetadataFactoryInterface;
use Symfony\Component\Serializer\Normalizer\AbstractNormalizer;
use Symfony\Component\Serializer\Normalizer\AbstractObjectNormalizer;

/**
 * Eager loads relations.
 *
 * @author Charles Sarrazin <charles@sarraz.in>
 * @author Kévin Dunglas <dunglas@gmail.com>
 * @author Antoine Bluchet <soyuka@gmail.com>
 * @author Baptiste Meyer <baptiste.meyer@gmail.com>
 */
final class EagerLoadingExtension implements ContextAwareQueryCollectionExtensionInterface, QueryItemExtensionInterface
{
    use EagerLoadingTrait;

    private $propertyNameCollectionFactory;
    private $propertyMetadataFactory;
    private $classMetadataFactory;
    private $maxJoins;
    private $serializerContextBuilder;
    private $requestStack;

    /**
     * @TODO move $fetchPartial after $forceEager (@soyuka) in 3.0
     */
    public function __construct(PropertyNameCollectionFactoryInterface $propertyNameCollectionFactory, PropertyMetadataFactoryInterface $propertyMetadataFactory, ResourceMetadataFactoryInterface $resourceMetadataFactory, int $maxJoins = 30, bool $forceEager = true, RequestStack $requestStack = null, SerializerContextBuilderInterface $serializerContextBuilder = null, bool $fetchPartial = false, ClassMetadataFactoryInterface $classMetadataFactory = null)
    {
        if (null !== $this->requestStack) {
            @trigger_error(sprintf('Passing an instance of "%s" is deprecated since version 2.2 and will be removed in 3.0. Use the data provider\'s context instead.', RequestStack::class), E_USER_DEPRECATED);
        }
        if (null !== $this->serializerContextBuilder) {
            @trigger_error(sprintf('Passing an instance of "%s" is deprecated since version 2.2 and will be removed in 3.0. Use the data provider\'s context instead.', SerializerContextBuilderInterface::class), E_USER_DEPRECATED);
        }

        $this->propertyNameCollectionFactory = $propertyNameCollectionFactory;
        $this->propertyMetadataFactory = $propertyMetadataFactory;
        $this->resourceMetadataFactory = $resourceMetadataFactory;
        $this->classMetadataFactory = $classMetadataFactory;
        $this->maxJoins = $maxJoins;
        $this->forceEager = $forceEager;
        $this->fetchPartial = $fetchPartial;
        $this->serializerContextBuilder = $serializerContextBuilder;
        $this->requestStack = $requestStack;
    }

    /**
     * {@inheritdoc}
     */
    public function applyToCollection(QueryBuilder $queryBuilder, QueryNameGeneratorInterface $queryNameGenerator, string $resourceClass = null, string $operationName = null, array $context = [])
    {
        $this->apply(true, $queryBuilder, $queryNameGenerator, $resourceClass, $operationName, $context);
    }

    /**
     * The context may contain serialization groups which helps defining joined entities that are readable.
     */
    public function applyToItem(QueryBuilder $queryBuilder, QueryNameGeneratorInterface $queryNameGenerator, string $resourceClass, array $identifiers, string $operationName = null, array $context = [])
    {
        $this->apply(false, $queryBuilder, $queryNameGenerator, $resourceClass, $operationName, $context);
    }

    private function apply(bool $collection, QueryBuilder $queryBuilder, QueryNameGeneratorInterface $queryNameGenerator, string $resourceClass = null, string $operationName = null, array $context)
    {
        if (null === $resourceClass) {
            throw new InvalidArgumentException('The "$resourceClass" parameter must not be null');
        }

        $options = [];
        if (null !== $operationName) {
            $options[($collection ? 'collection' : 'item').'_operation_name'] = $operationName;
        }

        $forceEager = $this->shouldOperationForceEager($resourceClass, $options);
        $fetchPartial = $this->shouldOperationFetchPartial($resourceClass, $options);

        if (!isset($context['groups']) && !isset($context['attributes'])) {
            $contextType = isset($context['api_denormalize']) ? 'denormalization_context' : 'normalization_context';
            $context += $this->getNormalizationContext($context['resource_class'] ?? $resourceClass, $contextType, $options);
        }

        $this->joinRelations($queryBuilder, $queryNameGenerator, $resourceClass, $forceEager, $fetchPartial, $queryBuilder->getRootAliases()[0], $options, $context);
    }

    /**
     * Joins relations to eager load.
     *
     * @param bool $wasLeftJoin  if the relation containing the new one had a left join, we have to force the new one to left join too
     * @param int  $joinCount    the number of joins
     * @param int  $currentDepth the current max depth
     *
     * @throws RuntimeException when the max number of joins has been reached
     */
    private function joinRelations(QueryBuilder $queryBuilder, QueryNameGeneratorInterface $queryNameGenerator, string $resourceClass, bool $forceEager, bool $fetchPartial, string $parentAlias, array $options = [], array $normalizationContext = [], bool $wasLeftJoin = false, int &$joinCount = 0, int $currentDepth = null)
    {
        if ($joinCount > $this->maxJoins) {
            throw new RuntimeException('The total number of joined relations has exceeded the specified maximum. Raise the limit if necessary, or use the "max_depth" option of the Symfony serializer.');
        }

        $currentDepth = $currentDepth > 0 ? $currentDepth - 1 : $currentDepth;
        $entityManager = $queryBuilder->getEntityManager();
        $classMetadata = $entityManager->getClassMetadata($resourceClass);
        $attributesMetadata = $this->classMetadataFactory ? $this->classMetadataFactory->getMetadataFor($resourceClass)->getAttributesMetadata() : null;

        if (!empty($normalizationContext[AbstractNormalizer::GROUPS])) {
            $options['serializer_groups'] = $normalizationContext[AbstractNormalizer::GROUPS];
        }

        foreach ($classMetadata->associationMappings as $association => $mapping) {
            //Don't join if max depth is enabled and the current depth limit is reached
            if (0 === $currentDepth && isset($normalizationContext[AbstractObjectNormalizer::ENABLE_MAX_DEPTH])) {
                continue;
            }

            try {
                $propertyMetadata = $this->propertyMetadataFactory->create($resourceClass, $association, $options);
            } catch (PropertyNotFoundException $propertyNotFoundException) {
                //skip properties not found
                continue;
            } catch (ResourceClassNotFoundException $resourceClassNotFoundException) {
                //skip associations that are not resource classes
                continue;
            }

            if (
                // Always skip extra lazy associations
                ClassMetadataInfo::FETCH_EXTRA_LAZY === $mapping['fetch'] ||
                // We don't want to interfere with doctrine on this association
                (false === $forceEager && ClassMetadataInfo::FETCH_EAGER !== $mapping['fetch'])
            ) {
                continue;
            }

            if (isset($normalizationContext[AbstractNormalizer::ATTRIBUTES])) {
                if ($inAttributes = isset($normalizationContext[AbstractNormalizer::ATTRIBUTES][$association])) {
                    // prepare the child context
                    $normalizationContext[AbstractNormalizer::ATTRIBUTES] = $normalizationContext[AbstractNormalizer::ATTRIBUTES][$association];
                } else {
                    unset($normalizationContext[AbstractNormalizer::ATTRIBUTES]);
                }
            } else {
                $inAttributes = null;
            }

            if (
                (null === $fetchEager = $propertyMetadata->getAttribute('fetch_eager')) &&
                (null !== $fetchEager = $propertyMetadata->getAttribute('fetchEager'))
            ) {
                @trigger_error('The "fetchEager" attribute is deprecated since 2.3. Please use "fetch_eager" instead.', E_USER_DEPRECATED);
            }

            if (false === $fetchEager) {
                continue;
            }

            $isNotReadableLink = false === $propertyMetadata->isReadableLink();
            if (null === $fetchEager && (false === $propertyMetadata->isReadable() || ((null === $inAttributes && $isNotReadableLink) || (false === $inAttributes)))) {
                continue;
            }

            $isNullable = $mapping['joinColumns'][0]['nullable'] ?? true;
            if (false !== $wasLeftJoin || true === $isNullable) {
                $method = 'leftJoin';
            } else {
                $method = 'innerJoin';
            }

            $associationAlias = $queryNameGenerator->generateJoinAlias($association);
            $queryBuilder->{$method}(sprintf('%s.%s', $parentAlias, $association), $associationAlias);
            ++$joinCount;

            if (true === $fetchPartial) {
                try {
                    $this->addSelect($queryBuilder, $mapping['targetEntity'], $associationAlias, $options);
                } catch (ResourceClassNotFoundException $resourceClassNotFoundException) {
                    continue;
                }
            } else {
                $queryBuilder->addSelect($associationAlias);
            }

            // Avoid recursive joins
            if ($mapping['targetEntity'] === $resourceClass) {
                // Avoid joining the same association twice (see #1959)
                if (!\in_array($associationAlias, $queryBuilder->getAllAliases(), true)) {
                    $queryBuilder->addSelect($associationAlias);
                }

                continue;
            }

            if (isset($attributesMetadata[$association])) {
                $maxDepth = $attributesMetadata[$association]->getMaxDepth();

                // The current depth is the lowest max depth available in the ancestor tree.
                if (null !== $maxDepth && (null === $currentDepth || $maxDepth < $currentDepth)) {
                    $currentDepth = $maxDepth;
                }
            }

            $this->joinRelations($queryBuilder, $queryNameGenerator, $mapping['targetEntity'], $forceEager, $fetchPartial, $associationAlias, $options, $normalizationContext, 'leftJoin' === $method, $joinCount, $currentDepth);
        }
    }

    private function addSelect(QueryBuilder $queryBuilder, string $entity, string $associationAlias, array $propertyMetadataOptions)
    {
        $select = [];
        $entityManager = $queryBuilder->getEntityManager();
        $targetClassMetadata = $entityManager->getClassMetadata($entity);
        if (!empty($targetClassMetadata->subClasses)) {
            $queryBuilder->addSelect($associationAlias);

            return;
        }
<<<<<<< HEAD

        foreach ($this->propertyNameCollectionFactory->create($entity) as $property) {
            $propertyMetadata = $this->propertyMetadataFactory->create($entity, $property, $propertyMetadataOptions);

            if (true === $propertyMetadata->isIdentifier()) {
                $select[] = $property;
                continue;
            }

            //the field test allows to add methods to a Resource which do not reflect real database fields
            if ($targetClassMetadata->hasField($property) && (true === $propertyMetadata->getAttribute('fetchable') || $propertyMetadata->isReadable())) {
                $select[] = $property;
            }

            if (!array_key_exists($property, $targetClassMetadata->embeddedClasses)) {
                continue;
            }

=======

        foreach ($this->propertyNameCollectionFactory->create($entity) as $property) {
            $propertyMetadata = $this->propertyMetadataFactory->create($entity, $property, $propertyMetadataOptions);

            if (true === $propertyMetadata->isIdentifier()) {
                $select[] = $property;
                continue;
            }

            // If it's an embedded property see below
            if (!array_key_exists($property, $targetClassMetadata->embeddedClasses)) {
                //the field test allows to add methods to a Resource which do not reflect real database fields
                if ($targetClassMetadata->hasField($property) && (true === $propertyMetadata->getAttribute('fetchable') || $propertyMetadata->isReadable())) {
                    $select[] = $property;
                }

                continue;
            }

            // It's an embedded property, select relevent subfields
>>>>>>> bbbb3791
            foreach ($this->propertyNameCollectionFactory->create($targetClassMetadata->embeddedClasses[$property]['class']) as $embeddedProperty) {
                $propertyMetadata = $this->propertyMetadataFactory->create($entity, $property, $propertyMetadataOptions);
                $propertyName = "$property.$embeddedProperty";
                if ($targetClassMetadata->hasField($propertyName) && (true === $propertyMetadata->getAttribute('fetchable') || $propertyMetadata->isReadable())) {
                    $select[] = $propertyName;
                }
            }
        }

        $queryBuilder->addSelect(sprintf('partial %s.{%s}', $associationAlias, implode(',', $select)));
    }

    /**
     * Gets the serializer context.
     *
     * @param string $contextType normalization_context or denormalization_context
     * @param array  $options     represents the operation name so that groups are the one of the specific operation
     */
    private function getNormalizationContext(string $resourceClass, string $contextType, array $options): array
    {
        if (null !== $this->requestStack && null !== $this->serializerContextBuilder && null !== $request = $this->requestStack->getCurrentRequest()) {
            return $this->serializerContextBuilder->createFromRequest($request, 'normalization_context' === $contextType);
        }

        $resourceMetadata = $this->resourceMetadataFactory->create($resourceClass);
        if (isset($options['collection_operation_name'])) {
            $context = $resourceMetadata->getCollectionOperationAttribute($options['collection_operation_name'], $contextType, null, true);
        } elseif (isset($options['item_operation_name'])) {
            $context = $resourceMetadata->getItemOperationAttribute($options['item_operation_name'], $contextType, null, true);
        } else {
            $context = $resourceMetadata->getAttribute($contextType);
        }

        return $context ?? [];
    }
}<|MERGE_RESOLUTION|>--- conflicted
+++ resolved
@@ -240,26 +240,6 @@
 
             return;
         }
-<<<<<<< HEAD
-
-        foreach ($this->propertyNameCollectionFactory->create($entity) as $property) {
-            $propertyMetadata = $this->propertyMetadataFactory->create($entity, $property, $propertyMetadataOptions);
-
-            if (true === $propertyMetadata->isIdentifier()) {
-                $select[] = $property;
-                continue;
-            }
-
-            //the field test allows to add methods to a Resource which do not reflect real database fields
-            if ($targetClassMetadata->hasField($property) && (true === $propertyMetadata->getAttribute('fetchable') || $propertyMetadata->isReadable())) {
-                $select[] = $property;
-            }
-
-            if (!array_key_exists($property, $targetClassMetadata->embeddedClasses)) {
-                continue;
-            }
-
-=======
 
         foreach ($this->propertyNameCollectionFactory->create($entity) as $property) {
             $propertyMetadata = $this->propertyMetadataFactory->create($entity, $property, $propertyMetadataOptions);
@@ -280,7 +260,6 @@
             }
 
             // It's an embedded property, select relevent subfields
->>>>>>> bbbb3791
             foreach ($this->propertyNameCollectionFactory->create($targetClassMetadata->embeddedClasses[$property]['class']) as $embeddedProperty) {
                 $propertyMetadata = $this->propertyMetadataFactory->create($entity, $property, $propertyMetadataOptions);
                 $propertyName = "$property.$embeddedProperty";
