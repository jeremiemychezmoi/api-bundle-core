<?php

/*
 * This file is part of the API Platform project.
 *
 * (c) Kévin Dunglas <dunglas@gmail.com>
 *
 * For the full copyright and license information, please view the LICENSE
 * file that was distributed with this source code.
 */

declare(strict_types=1);

namespace ApiPlatform\Core\Metadata\Property\Factory;

use ApiPlatform\Core\Annotation\ApiProperty;
use ApiPlatform\Core\Exception\ResourceClassNotFoundException;
use ApiPlatform\Core\Metadata\Property\PropertyNameCollection;
use ApiPlatform\Core\Util\Reflection;
use Doctrine\Common\Annotations\Reader;

/**
 * Creates a property name collection from {@see ApiProperty} annotations.
 *
 * @author Kévin Dunglas <dunglas@gmail.com>
 */
final class AnnotationPropertyNameCollectionFactory implements PropertyNameCollectionFactoryInterface
{
    private $reader;
    private $decorated;
    private $reflection;

    public function __construct(Reader $reader, PropertyNameCollectionFactoryInterface $decorated = null)
    {
        $this->reader = $reader;
        $this->decorated = $decorated;
        $this->reflection = new Reflection();
    }

    /**
     * {@inheritdoc}
     */
    public function create(string $resourceClass, array $options = []): PropertyNameCollection
    {
        if ($this->decorated) {
            try {
                $propertyNameCollection = $this->decorated->create($resourceClass, $options);
            } catch (ResourceClassNotFoundException $resourceClassNotFoundException) {
                // Ignore not found exceptions from parent
            }
        }

        try {
            $reflectionClass = new \ReflectionClass($resourceClass);
        } catch (\ReflectionException $reflectionException) {
            if (isset($propertyNameCollection)) {
                return $propertyNameCollection;
            }

            throw new ResourceClassNotFoundException(sprintf('The resource class "%s" does not exist.', $resourceClass));
        }

        $propertyNames = [];

        // Properties
        foreach ($reflectionClass->getProperties() as $reflectionProperty) {
            if (null !== $this->reader->getPropertyAnnotation($reflectionProperty, ApiProperty::class)) {
                $propertyNames[$reflectionProperty->name] = $reflectionProperty->name;
            }
        }

        // Methods
        foreach ($reflectionClass->getMethods(\ReflectionMethod::IS_PUBLIC) as $reflectionMethod) {
            if ($reflectionMethod->isStatic()) {
                continue;
            }

            $propertyName = $this->reflection->getProperty($reflectionMethod->name);
<<<<<<< HEAD
            if (!$reflectionClass->hasProperty($propertyName) && !preg_match('/^[A-Z]{2,}/', $propertyName)) {
=======
            if (null !== $propertyName && !preg_match('/^[A-Z]{2,}/', $propertyName)) {
>>>>>>> 502748a9
                $propertyName = lcfirst($propertyName);
            }

            if (null !== $propertyName && null !== $this->reader->getMethodAnnotation($reflectionMethod, ApiProperty::class)) {
                $propertyNames[$propertyName] = $propertyName;
            }
        }

        // Inherited from parent
        if (isset($propertyNameCollection)) {
            foreach ($propertyNameCollection as $propertyName) {
                $propertyNames[$propertyName] = $propertyName;
            }
        }

        return new PropertyNameCollection(array_values($propertyNames));
    }
}<|MERGE_RESOLUTION|>--- conflicted
+++ resolved
@@ -76,11 +76,7 @@
             }
 
             $propertyName = $this->reflection->getProperty($reflectionMethod->name);
-<<<<<<< HEAD
-            if (!$reflectionClass->hasProperty($propertyName) && !preg_match('/^[A-Z]{2,}/', $propertyName)) {
-=======
-            if (null !== $propertyName && !preg_match('/^[A-Z]{2,}/', $propertyName)) {
->>>>>>> 502748a9
+            if (null !== $propertyName && !$reflectionClass->hasProperty($propertyName) && !preg_match('/^[A-Z]{2,}/', $propertyName)) {
                 $propertyName = lcfirst($propertyName);
             }
 
