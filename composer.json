--- conflicted
+++ resolved
@@ -50,13 +50,8 @@
         "symfony/config": "^3.3 || ^4.0",
         "symfony/console": "^3.3 || ^4.0",
         "symfony/debug": "^2.8 || ^3.0 || ^4.0",
-<<<<<<< HEAD
-        "symfony/dependency-injection": "^3.3 || ^4.0",
+        "symfony/dependency-injection": "^3.3@dev || ^4.0@dev",
         "symfony/doctrine-bridge": "^2.8.12 || ^3.0 || ^4.0",
-=======
-        "symfony/dependency-injection": "^3.3@dev || ^4.0@dev",
-        "symfony/doctrine-bridge": "^2.8 || ^3.0 || ^4.0",
->>>>>>> dc658e5e
         "symfony/event-dispatcher": "^3.3 || ^4.0",
         "symfony/expression-language": "^2.8 || ^3.0 || ^4.0",
         "symfony/finder": "^3.3 || ^4.0",
