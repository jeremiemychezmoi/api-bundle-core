--- conflicted
+++ resolved
@@ -12,10 +12,5 @@
 
         # False positives
         - '#Parameter \#2 \$dqlPart of method Doctrine\\ORM\\QueryBuilder::add\(\) expects Doctrine\\ORM\\Query\\Expr\\Base, Doctrine\\ORM\\Query\\Expr\\Join\[\] given#' # Fixed in Doctrine's master
-<<<<<<< HEAD
         - '#Call to an undefined method Doctrine\\Common\\Persistence\\ObjectManager::getConnection\(\)#'
-        - '#Parameter \#1 \$callable of static method Doctrine\\Common\\Annotations\\AnnotationRegistry::registerLoader\(\) expects callable, mixed\[\] given#'
-        - '#Method ApiPlatform\\Core\\Bridge\\Doctrine\\Orm\\Extension\\QueryResult(Item|Collection)ExtensionInterface::getResult\(\) invoked with 3 parameters, 1 required#'
-=======
-        - '#Call to an undefined method Doctrine\\Common\\Persistence\\ObjectManager::getConnection\(\)#'
->>>>>>> d536e7e2
+        - '#Method ApiPlatform\\Core\\Bridge\\Doctrine\\Orm\\Extension\\QueryResult(Item|Collection)ExtensionInterface::getResult\(\) invoked with 3 parameters, 1 required#'